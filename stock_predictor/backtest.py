--- conflicted
+++ resolved
@@ -108,13 +108,18 @@
     signals: List[dict[str, object]] = []
     trades = 0
     wins = 0
-<<<<<<< HEAD
-    cumulative_return = 0.0
+    balance = float(initial_capital)
+    balance_history: List[float] = [balance]
+    max_balance = balance
+    max_drawdown = 0.0
+    total_profit = 0.0
     open_positions: List[Position] = []
     max_open_positions = 1
 
+    halt_due_to_drawdown = False
+
     def close_position(position: Position) -> None:
-        nonlocal trades, wins, cumulative_return
+        nonlocal trades, wins, total_profit, balance, max_balance, max_drawdown, halt_due_to_drawdown
 
         entry_price = position.entry_price
         exit_price = position.exit_price
@@ -130,6 +135,26 @@
             realized_return = profit / (entry_price * quantity)
         else:
             realized_return = 0.0
+
+        # 手数料とスリッページを計算
+        entry_value = quantity * entry_price
+        exit_value = quantity * exit_price
+        fees = fee_rate * (entry_value + exit_value)
+
+        # 損益を計算
+        pnl = (exit_value - entry_value) - fees if position.direction == "long" else (entry_value - exit_value) - fees
+
+        # 残高を更新
+        balance += pnl
+        total_profit = balance - initial_capital
+        balance_history.append(balance)
+        if balance > max_balance:
+            max_balance = balance
+        drawdown = (max_balance - balance) / max_balance if max_balance else 0.0
+        if drawdown > max_drawdown:
+            max_drawdown = drawdown
+        if max_drawdown_limit is not None and max_drawdown > max_drawdown_limit:
+            halt_due_to_drawdown = True
 
         trade_record = {
             "direction": position.direction,
@@ -149,22 +174,15 @@
             "holding_period": position.holding_period,
             "profit": float(profit),
             "return": realized_return,
+            "pnl": pnl,
+            "fees": fees,
+            "balance_after_trade": balance,
         }
 
         signals.append(trade_record)
         trades += 1
         if profit > 0:
             wins += 1
-        cumulative_return += profit
-=======
-    balance = float(initial_capital)
-    balance_history: List[float] = [balance]
-    max_balance = balance
-    max_drawdown = 0.0
-    total_profit = 0.0
-
-    halt_due_to_drawdown = False
->>>>>>> c2c24468
 
     for idx, predicted_close in enumerate(predictions):
         if idx >= len(dataset.sample_indices):
@@ -191,7 +209,6 @@
             continue
 
         predicted_return = (predicted_close - current_close) / current_close
-<<<<<<< HEAD
 
         if predicted_return > threshold:
             direction = "long"
@@ -205,62 +222,6 @@
 
         if len(open_positions) >= max_open_positions:
             continue
-=======
-        actual_return = (actual_close - current_close) / current_close
-        entry_price = current_close
-        exit_price = actual_close
-        quantity = 0.0
-        fees = 0.0
-        pnl = 0.0
-        executed = False
-
-        if predicted_return > threshold:
-            action = "buy"
-            entry_price = current_close * (1 + slippage)
-            exit_price = actual_close * (1 - slippage)
-            if entry_price > 0 and balance > 0:
-                trade_value = balance * position_fraction
-                quantity = trade_value / entry_price
-                entry_value = quantity * entry_price
-                exit_value = quantity * exit_price
-                fees = fee_rate * (entry_value + exit_value)
-                pnl = exit_value - entry_value - fees
-                executed = quantity > 0
-        elif predicted_return < -threshold:
-            action = "sell"
-            entry_price = current_close * (1 - slippage)
-            exit_price = actual_close * (1 + slippage)
-            if entry_price > 0 and balance > 0:
-                trade_value = balance * position_fraction
-                quantity = trade_value / entry_price
-                entry_value = quantity * entry_price
-                exit_value = quantity * exit_price
-                fees = fee_rate * (entry_value + exit_value)
-                pnl = (entry_value - exit_value) - fees
-                executed = quantity > 0
-        else:
-            action = "hold"
-            pnl = 0.0
-
-        if executed:
-            trades += 1
-            if pnl > 0:
-                wins += 1
-            balance += pnl
-            total_profit = balance - initial_capital
-            balance_history.append(balance)
-            if balance > max_balance:
-                max_balance = balance
-            drawdown = (max_balance - balance) / max_balance if max_balance else 0.0
-            if drawdown > max_drawdown:
-                max_drawdown = drawdown
-            if max_drawdown_limit is not None and max_drawdown > max_drawdown_limit:
-                halt_due_to_drawdown = True
-        else:
-            quantity = 0.0
-            fees = 0.0 if action == "hold" else fees
-            pnl = 0.0 if action == "hold" else pnl
->>>>>>> c2c24468
 
         exit_index = row_index + forecast_horizon
         if exit_index >= len(sorted_rows):
@@ -274,9 +235,16 @@
         exit_timestamp = _to_datetime(exit_date_value)
         exit_price = float(exit_row["Close"])
 
+        # トレード価格を計算 (スリッページ)
+        entry_price_with_slippage = current_close * (1 + slippage) if direction == "long" else current_close * (1 - slippage)
+
+        # トレード数量を計算
+        trade_value = balance * position_fraction
+        quantity = int(trade_value / entry_price_with_slippage) if entry_price_with_slippage > 0 else 0
+
         position = Position(
             direction=direction,
-            quantity=1,
+            quantity=quantity,
             entry_index=row_index,
             exit_index=exit_index,
             entry_price=float(current_close),
@@ -287,34 +255,9 @@
         )
         open_positions.append(position)
 
-<<<<<<< HEAD
     # ループ終了後に未決済ポジションがあればまとめてクローズ
     for position in open_positions:
         close_position(position)
-=======
-        signal = {
-            "date": entry_date_value,
-            "action": action,
-            "predicted_return": predicted_return,
-            "actual_return": actual_return,
-            "quantity": quantity,
-            "entry_price": entry_price,
-            "exit_price": exit_price,
-            "fees": fees,
-            "pnl": pnl,
-            "executed": executed,
-            "entry_timestamp": _to_datetime(entry_date_value),
-            "exit_timestamp": _to_datetime(exit_date_value)
-            if exit_date_value is not None
-            else _to_datetime(entry_date_value),
-        }
-        if executed:
-            signal["balance_after_trade"] = balance
-        signals.append(signal)
->>>>>>> c2c24468
-
-        if halt_due_to_drawdown:
-            break
 
     win_rate = wins / trades if trades else 0.0
     ending_balance = balance
@@ -324,14 +267,10 @@
         "signals": signals,
         "trades": trades,
         "win_rate": win_rate,
-<<<<<<< HEAD
-        "cumulative_return": float(cumulative_return),
-=======
         "cumulative_return": cumulative_return,
         "initial_capital": initial_capital,
         "ending_balance": ending_balance,
         "total_profit": total_profit,
         "balance_history": balance_history,
         "max_drawdown": max_drawdown,
->>>>>>> c2c24468
     }