--- conflicted
+++ resolved
@@ -7,12 +7,8 @@
 
 import click
 
-<<<<<<< HEAD
+from .backtest import simulate_trading_strategy
 from .data import fetch_price_data_from_yfinance, load_price_data
-=======
-from .backtest import simulate_trading_strategy
-from .data import load_price_data
->>>>>>> 1619e859
 from .model import train_and_evaluate
 
 
@@ -41,7 +37,6 @@
     type=float,
     help="リッジ回帰の正則化係数",
 )
-<<<<<<< HEAD
 @click.option("--ticker", type=str, help="yfinanceから取得するティッカー")
 @click.option(
     "--period",
@@ -61,16 +56,12 @@
     csv_path: Path | None,
     horizon: int,
     lags: Tuple[int, ...],
-    cv_splits: int,
     ridge: float,
     ticker: str | None,
     period: str,
     interval: str,
 ) -> None:
-=======
-def forecast(csv_path: Path, horizon: int, lags: Tuple[int, ...], ridge: float) -> None:
->>>>>>> 1619e859
-    """CSVから学習し翌日以降の終値を予測する."""
+    """CSVまたはyfinanceから学習し翌日以降の終値を予測する."""
 
     if (csv_path is None) == (ticker is None):
         raise click.UsageError("CSVパスまたは--tickerのいずれか一方を指定してください")
