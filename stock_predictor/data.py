"""データ読み込みと特徴量生成モジュール."""

from __future__ import annotations

import csv
from dataclasses import dataclass
from datetime import date, datetime
from pathlib import Path
from typing import Any, Iterable, List, Sequence, Tuple

try:  # pragma: no cover - importガード
    import yfinance
except ModuleNotFoundError:  # pragma: no cover
    yfinance = None  # type: ignore[assignment]

REQUIRED_COLUMNS = ["Date", "Open", "High", "Low", "Close", "Volume"]

PriceRow = dict[str, float | date]


<<<<<<< HEAD
def _ensure_date(value: Any) -> date:
    if isinstance(value, datetime):
        return value.date()
    if isinstance(value, date):
        return value
    if hasattr(value, "to_pydatetime"):
        converted = value.to_pydatetime()
        if isinstance(converted, datetime):
            return converted.date()
    if hasattr(value, "date"):
        converted = value.date()
        if isinstance(converted, date):
            return converted
    raise ValueError("日付インデックスを解釈できませんでした")
=======
@dataclass
class FeatureDataset:
    """特徴量生成の結果をまとめたデータ構造."""

    features: List[List[float]]
    targets: List[float]
    feature_names: List[str]
    sample_indices: List[int]
    closes: List[float]
>>>>>>> 1619e859


def load_price_data(path: str | Path) -> List[PriceRow]:
    """株価CSVを読み込み、日付順に整形する."""
    file_path = Path(path)
    with file_path.open("r", newline="", encoding="utf-8") as fp:
        reader = csv.DictReader(fp)
        if reader.fieldnames is None:
            raise ValueError("ヘッダー行が存在しません")
        if reader.fieldnames != REQUIRED_COLUMNS:
            missing = set(REQUIRED_COLUMNS) - set(reader.fieldnames)
            if missing:
                raise ValueError(f"必要な列が不足しています: {', '.join(sorted(missing))}")
        rows: List[PriceRow] = []
        for row in reader:
            rows.append(
                {
                    "Date": datetime.strptime(row["Date"], "%Y-%m-%d").date(),
                    "Open": float(row["Open"]),
                    "High": float(row["High"]),
                    "Low": float(row["Low"]),
                    "Close": float(row["Close"]),
                    "Volume": float(row["Volume"]),
                }
            )
    rows.sort(key=lambda r: r["Date"])  # type: ignore[index]
    return rows


def fetch_price_data_from_yfinance(
    ticker: str,
    period: str = "60d",
    interval: str = "1d",
) -> List[PriceRow]:
    """yfinanceから株価データを取得し、PriceRow形式に変換する."""

    if not ticker:
        raise ValueError("tickerを指定してください")

    if yfinance is None:
        raise RuntimeError("yfinanceがインストールされていません")

    try:
        downloaded = yfinance.download(
            ticker,
            period=period,
            interval=interval,
            progress=False,
            auto_adjust=False,
        )
    except Exception as exc:  # pragma: no cover - 例外経路を簡潔に確保
        raise RuntimeError("yfinanceからのデータ取得に失敗しました") from exc

    if getattr(downloaded, "empty", True):
        raise ValueError("指定条件で取得できる価格データがありません")

    cleaned = downloaded.dropna()
    rows: List[PriceRow] = []
    for index, values in cleaned.iterrows():
        try:
            row_date = _ensure_date(index)
            open_price = float(values["Open"])
            high_price = float(values["High"])
            low_price = float(values["Low"])
            close_price = float(values["Close"])
            volume = float(values["Volume"])
        except (KeyError, TypeError, ValueError):
            continue

        rows.append(
            {
                "Date": row_date,
                "Open": open_price,
                "High": high_price,
                "Low": low_price,
                "Close": close_price,
                "Volume": volume,
            }
        )

    rows.sort(key=lambda r: r["Date"])  # type: ignore[index]

    if not rows:
        raise ValueError("有効な価格データが取得できませんでした")

    return rows


def _moving_average(values: Sequence[float], window: int) -> List[float]:
    out: List[float] = []
    cumulative = 0.0
    for i, value in enumerate(values):
        cumulative += value
        if i >= window:
            cumulative -= values[i - window]
        if i + 1 >= window:
            out.append(cumulative / window)
        else:
            out.append(float("nan"))
    return out


def _exponential_moving_average(values: Sequence[float], span: int) -> List[float]:
    alpha = 2 / (span + 1)
    ema: List[float] = []
    prev = values[0]
    for value in values:
        prev = prev + alpha * (value - prev)
        ema.append(prev)
    return ema


def _rolling_std(values: Sequence[float], window: int) -> List[float]:
    import math

    out: List[float] = []
    for i in range(len(values)):
        if i + 1 < window:
            out.append(float("nan"))
            continue
        segment = values[i + 1 - window : i + 1]
        mean = sum(segment) / window
        variance = sum((x - mean) ** 2 for x in segment) / window
        out.append(math.sqrt(variance))
    return out


def build_feature_dataset(
    prices: Sequence[PriceRow],
    forecast_horizon: int = 1,
    lags: Iterable[int] = (1, 2, 3, 5, 10),
    rolling_windows: Iterable[int] = (3, 5, 10, 20),
) -> FeatureDataset:
    """特徴量行列とターゲットを生成する."""
    if forecast_horizon <= 0:
        raise ValueError("forecast_horizon は1以上である必要があります")

    sorted_rows = sorted(prices, key=lambda r: r["Date"])  # type: ignore[index]
    closes = [float(row["Close"]) for row in sorted_rows]
    highs = [float(row["High"]) for row in sorted_rows]
    lows = [float(row["Low"]) for row in sorted_rows]
    volumes = [float(row["Volume"]) for row in sorted_rows]

    feature_names: List[str] = []
    feature_columns: List[List[float]] = []

    lags_sorted = sorted(set(int(lag) for lag in lags))
    for lag in lags_sorted:
        if lag <= 0:
            raise ValueError("ラグは正の整数で指定してください")
        shifted_close = [float("nan")] * lag + closes[:-lag]
        feature_columns.append(shifted_close)
        feature_names.append(f"lag_{lag}_close")

        pct_changes = [float("nan")] * lag
        for i in range(lag, len(closes)):
            prev = closes[i - lag]
            pct_changes.append((closes[i] - prev) / prev if prev != 0 else 0.0)
        feature_columns.append(pct_changes)
        feature_names.append(f"lag_{lag}_return")

    # 1日の値動き
    daily_return = [0.0] + [
        (closes[i] - closes[i - 1]) / closes[i - 1] if closes[i - 1] != 0 else 0.0
        for i in range(1, len(closes))
    ]
    feature_columns.append(daily_return)
    feature_names.append("daily_return")

    price_range = [
        (highs[i] - lows[i]) / closes[i] if closes[i] != 0 else 0.0 for i in range(len(closes))
    ]
    feature_columns.append(price_range)
    feature_names.append("price_range")

    for window in sorted(set(int(w) for w in rolling_windows)):
        if window <= 1:
            raise ValueError("移動窓幅は2以上で指定してください")
        if window > len(closes):
            continue
        feature_columns.append(_moving_average(closes, window))
        feature_names.append(f"sma_{window}")
        feature_columns.append(_exponential_moving_average(closes, window))
        feature_names.append(f"ema_{window}")
        feature_columns.append(_rolling_std(daily_return, window))
        feature_names.append(f"volatility_{window}")

    # 出来高のZスコア(5日)
    window = 5
    if len(volumes) < window:
        volume_z = [float("nan")] * len(volumes)
    else:
        volume_z = []
        for i in range(len(volumes)):
            if i + 1 < window:
                volume_z.append(float("nan"))
                continue
            segment = volumes[i + 1 - window : i + 1]
            mean = sum(segment) / window
            variance = sum((x - mean) ** 2 for x in segment) / window
            std = variance ** 0.5
            volume_z.append((volumes[i] - mean) / std if std != 0 else 0.0)
    feature_columns.append(volume_z)
    feature_names.append("volume_zscore_5")

    # ターゲット
    targets: List[float] = []
    for i in range(len(closes)):
        future_index = i + forecast_horizon
        if future_index < len(closes):
            targets.append(closes[future_index])
        else:
            targets.append(float("nan"))

    # 有効サンプルのみ残す
    matrix: List[List[float]] = []
    cleaned_targets: List[float] = []
    sample_indices: List[int] = []
    closes_for_samples: List[float] = []
    for idx in range(len(closes)):
        row = [col[idx] for col in feature_columns]
        if any(value != value for value in row):  # NaNチェック
            continue
        target = targets[idx]
        if target != target:
            continue
        matrix.append(row)
        cleaned_targets.append(target)
        sample_indices.append(idx)
        closes_for_samples.append(closes[idx])

    return FeatureDataset(matrix, cleaned_targets, feature_names, sample_indices, closes_for_samples)


def build_feature_matrix(
    prices: Sequence[PriceRow],
    forecast_horizon: int = 1,
    lags: Iterable[int] = (1, 2, 3, 5, 10),
    rolling_windows: Iterable[int] = (3, 5, 10, 20),
) -> Tuple[List[List[float]], List[float], List[str]]:
    """従来互換のインターフェースで特徴量を返す."""

    dataset = build_feature_dataset(
        prices,
        forecast_horizon=forecast_horizon,
        lags=lags,
        rolling_windows=rolling_windows,
    )
    return dataset.features, dataset.targets, dataset.feature_names<|MERGE_RESOLUTION|>--- conflicted
+++ resolved
@@ -18,7 +18,17 @@
 PriceRow = dict[str, float | date]
 
 
-<<<<<<< HEAD
+@dataclass
+class FeatureDataset:
+    """特徴量生成の結果をまとめたデータ構造."""
+
+    features: List[List[float]]
+    targets: List[float]
+    feature_names: List[str]
+    sample_indices: List[int]
+    closes: List[float]
+
+
 def _ensure_date(value: Any) -> date:
     if isinstance(value, datetime):
         return value.date()
@@ -33,17 +43,6 @@
         if isinstance(converted, date):
             return converted
     raise ValueError("日付インデックスを解釈できませんでした")
-=======
-@dataclass
-class FeatureDataset:
-    """特徴量生成の結果をまとめたデータ構造."""
-
-    features: List[List[float]]
-    targets: List[float]
-    feature_names: List[str]
-    sample_indices: List[int]
-    closes: List[float]
->>>>>>> 1619e859
 
 
 def load_price_data(path: str | Path) -> List[PriceRow]:
