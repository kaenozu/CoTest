--- conflicted
+++ resolved
@@ -3,11 +3,8 @@
 from __future__ import annotations
 
 import csv
-<<<<<<< HEAD
 import warnings
-=======
 from dataclasses import dataclass
->>>>>>> f4113fb7
 from datetime import date, datetime
 from pathlib import Path
 from typing import Any, Iterable, List, Sequence, Tuple
@@ -244,7 +241,7 @@
 
     # 出来高のZスコア(5日)
     window = 5
-    if len(volumes) >= window:
+    if len(volumes) >= window: # プルリクエスト #6 の変更を含む
         volume_z = []
         for i in range(len(volumes)):
             if i + 1 < window:
