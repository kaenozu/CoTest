--- conflicted
+++ resolved
@@ -43,8 +43,12 @@
 
     assert result["trades"] >= 0
     assert 0.0 <= result["win_rate"] <= 1.0
-<<<<<<< HEAD
     assert isinstance(result["cumulative_return"], float)
+    assert "signals" in result
+    assert "initial_capital" in result
+    assert "ending_balance" in result
+    assert "max_drawdown" in result
+    assert isinstance(result["balance_history"], list)
 
     signals = result["signals"]
     assert isinstance(signals, list)
@@ -52,6 +56,7 @@
 
     if signals:
         trade = signals[0]
+        # プルリクエスト #16 のブランチの内容
         assert trade["direction"] in {"long", "short"}
         assert trade["quantity"] == 1
         assert "entry" in trade and "exit" in trade
@@ -61,20 +66,13 @@
         assert isinstance(trade["exit"]["price"], float)
         assert isinstance(trade["profit"], float)
         assert math.isclose(trade["quantity"], 1)
+        # メインブランチの最新の状態の内容
+        assert trade["action"] in {"buy", "sell", "hold"}
+        assert "predicted_return" in trade
 
 
 def test_simulate_trading_strategy_provides_trade_timing(monkeypatch):
     prices = generate_prices(days=15)
-=======
-    assert "signals" in result and result["signals"]
-    assert "initial_capital" in result
-    assert "ending_balance" in result
-    assert "max_drawdown" in result
-    assert isinstance(result["balance_history"], list)
-    first_signal = result["signals"][0]
-    assert first_signal["action"] in {"buy", "sell", "hold"}
-    assert "predicted_return" in first_signal
->>>>>>> c2c24468
 
     def fake_predictions(dataset, *_, **__):
         values = []
@@ -145,14 +143,8 @@
     assert len(signals) == 2, "同時ポジション上限により同時保有数が制限される"
     assert result["trades"] == 2
 
-<<<<<<< HEAD
     for previous, current in zip(signals, signals[1:]):
         assert current["entry"]["timestamp"] >= previous["exit"]["timestamp"]
-=======
-    assert isinstance(entry, datetime)
-    assert isinstance(exit_, datetime)
-    assert exit_ > entry
-    assert (exit_ - entry).days == 2
 
 
 def test_simulate_trading_strategy_generates_tail_signals():
@@ -247,5 +239,4 @@
     assert result["balance_history"] == pytest.approx(
         [1000.0, 1001.7441402908469, 993.9839942940184]
     )
-    assert result["max_drawdown"] == pytest.approx(0.007746634778991926)
->>>>>>> c2c24468
+    assert result["max_drawdown"] == pytest.approx(0.007746634778991926)