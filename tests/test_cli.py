--- conflicted
+++ resolved
@@ -86,9 +86,7 @@
 
     assert result.exit_code == 0
     assert "トレード回数" in result.output
-<<<<<<< HEAD
     assert "累積損益" in result.output
-=======
     assert "初期資金" in result.output
     assert "最大ドローダウン" in result.output
 
@@ -155,7 +153,6 @@
     simulate_mock.assert_called_once()
     args, _ = simulate_mock.call_args
     assert args[0] == dummy_rows
->>>>>>> c2c24468
 
 
 def test_cli_fetches_data_from_yfinance(monkeypatch: pytest.MonkeyPatch):
