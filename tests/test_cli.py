--- conflicted
+++ resolved
@@ -67,7 +67,28 @@
     assert result.exit_code == 0
 
 
-<<<<<<< HEAD
+def test_cli_backtest_outputs_strategy_metrics(tmp_path):
+    csv_path = tmp_path / "prices.csv"
+    create_csv(csv_path, days=80)
+
+    runner = CliRunner()
+    result = runner.invoke(
+        main,
+        [
+            "backtest",
+            str(csv_path),
+            "--threshold",
+            "0.001",
+            "--lags",
+            "1",
+        ],
+    )
+
+    assert result.exit_code == 0
+    assert "トレード回数" in result.output
+    assert "累積リターン" in result.output
+
+
 def test_cli_fetches_data_from_yfinance(monkeypatch: pytest.MonkeyPatch):
     runner = CliRunner()
 
@@ -114,30 +135,9 @@
             "60d",
             "--interval",
             "1d",
-=======
-def test_cli_backtest_outputs_strategy_metrics(tmp_path):
-    csv_path = tmp_path / "prices.csv"
-    create_csv(csv_path, days=80)
-
-    runner = CliRunner()
-    result = runner.invoke(
-        main,
-        [
-            "backtest",
-            str(csv_path),
-            "--threshold",
-            "0.001",
-            "--lags",
-            "1",
->>>>>>> 1619e859
         ],
     )
 
     assert result.exit_code == 0
-<<<<<<< HEAD
     fetch_mock.assert_called_once_with("AAPL", period="60d", interval="1d")
-    train_mock.assert_called_once()
-=======
-    assert "トレード回数" in result.output
-    assert "累積リターン" in result.output
->>>>>>> 1619e859
+    train_mock.assert_called_once()