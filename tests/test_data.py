from datetime import date

import pytest

from types import SimpleNamespace

from stock_predictor.data import (
    build_feature_dataset,
    build_feature_matrix,
    fetch_price_data_from_yfinance,
    load_price_data,
)
import stock_predictor.data as data_module


def test_load_price_data_sort_and_columns(tmp_path):
    csv_path = tmp_path / "prices.csv"
    csv_path.write_text(
        "Date,Open,High,Low,Close,Volume\n"
        "2023-01-02,10,11,9,10.5,1000\n"
        "2023-01-01,9,10,8,9.5,1500\n"
    )

    loaded = load_price_data(csv_path)

    assert list(loaded[0].keys()) == [
        "Date",
        "Open",
        "High",
        "Low",
        "Close",
        "Volume",
    ]
    assert loaded[0]["Date"] == date(2023, 1, 1)


def test_build_feature_matrix_creates_lag_and_returns_targets(sample_prices):
    X, y, feature_names = build_feature_matrix(sample_prices, forecast_horizon=1, lags=(1, 2))

    assert "lag_1_close" in feature_names
    assert "lag_2_close" in feature_names
    assert len(X) == len(y)
    assert len(X[0]) == len(feature_names)


<<<<<<< HEAD
def test_build_feature_matrix_skips_too_long_lags(sample_prices):
    short_prices = sample_prices[:8]

    X, y, feature_names = build_feature_matrix(
        short_prices, forecast_horizon=1, lags=(1, 2, 10)
    )

    assert len(X) > 0
    assert len(X) == len(y)
    assert "lag_10_close" not in feature_names
    assert "lag_10_return" not in feature_names
=======
def test_build_feature_dataset_returns_indices_and_closes(sample_prices):
    dataset = build_feature_dataset(
        sample_prices,
        forecast_horizon=1,
        lags=(1,),
        rolling_windows=(3, 5),
    )

    assert dataset.sample_indices == [4]
    assert dataset.closes == [14.5]
    assert len(dataset.features) == len(dataset.targets) == 1


def test_fetch_price_data_from_yfinance(monkeypatch):
    class DummyFrame:
        def __init__(self, rows):
            self._rows = rows

        @property
        def empty(self):
            return len(self._rows) == 0

        def dropna(self):
            filtered = [
                (idx, values)
                for idx, values in self._rows
                if all(value is not None for value in values.values())
            ]
            return DummyFrame(filtered)

        def iterrows(self):
            yield from self._rows

    rows = [
        (
            date(2023, 1, 1),
            {
                "Open": 10.0,
                "High": 11.0,
                "Low": 9.0,
                "Close": 10.5,
                "Adj Close": 10.4,
                "Volume": 1000,
            },
        ),
        (
            date(2023, 1, 2),
            {
                "Open": 11.0,
                "High": 12.0,
                "Low": 10.0,
                "Close": 11.5,
                "Adj Close": 11.4,
                "Volume": 1100,
            },
        ),
        (
            date(2023, 1, 3),
            {
                "Open": 12.0,
                "High": 13.0,
                "Low": 11.0,
                "Close": None,
                "Adj Close": 12.4,
                "Volume": 1200,
            },
        ),
    ]

    frame = DummyFrame(rows)

    def fake_download(*args, **kwargs):
        assert kwargs["period"] == "30d"
        assert kwargs["interval"] == "1d"
        return frame

    monkeypatch.setattr(
        data_module,
        "yfinance",
        SimpleNamespace(download=fake_download),
    )

    data = fetch_price_data_from_yfinance("AAPL", period="30d", interval="1d")

    assert len(data) == 2
    assert data[0]["Date"] == date(2023, 1, 1)
    assert data[0]["Close"] == 10.5
    assert data[1]["Volume"] == 1100


def test_build_feature_matrix_skips_volume_zscore_when_insufficient_data():
    prices = [
        {
            "Date": date(2023, 1, day),
            "Open": 10.0 + day,
            "High": 11.0 + day,
            "Low": 9.0 + day,
            "Close": 10.5 + day,
            "Volume": 1000.0 + day * 10,
        }
        for day in range(1, 5)
    ]

    X, y, feature_names = build_feature_matrix(
        prices,
        forecast_horizon=1,
        lags=(1,),
        rolling_windows=(3,),
    )

    assert "volume_zscore_5" not in feature_names
    assert len(X) > 0
    assert len(X) == len(y)
>>>>>>> f4113fb7


@pytest.fixture
def sample_prices():
    return [
        {
            "Date": date(2023, 1, 1),
            "Open": 10.0,
            "High": 11.0,
            "Low": 9.0,
            "Close": 10.5,
            "Volume": 1000.0,
        },
        {
            "Date": date(2023, 1, 2),
            "Open": 11.0,
            "High": 12.0,
            "Low": 10.0,
            "Close": 11.5,
            "Volume": 1100.0,
        },
        {
            "Date": date(2023, 1, 3),
            "Open": 12.0,
            "High": 13.0,
            "Low": 11.0,
            "Close": 12.5,
            "Volume": 1200.0,
        },
        {
            "Date": date(2023, 1, 4),
            "Open": 13.0,
            "High": 14.0,
            "Low": 12.0,
            "Close": 13.5,
            "Volume": 1300.0,
        },
        {
            "Date": date(2023, 1, 5),
            "Open": 14.0,
            "High": 15.0,
            "Low": 13.0,
            "Close": 14.5,
            "Volume": 1400.0,
        },
        {
            "Date": date(2023, 1, 6),
            "Open": 15.0,
            "High": 16.0,
            "Low": 14.0,
            "Close": 15.5,
            "Volume": 1500.0,
        },
    ]<|MERGE_RESOLUTION|>--- conflicted
+++ resolved
@@ -43,19 +43,6 @@
     assert len(X[0]) == len(feature_names)
 
 
-<<<<<<< HEAD
-def test_build_feature_matrix_skips_too_long_lags(sample_prices):
-    short_prices = sample_prices[:8]
-
-    X, y, feature_names = build_feature_matrix(
-        short_prices, forecast_horizon=1, lags=(1, 2, 10)
-    )
-
-    assert len(X) > 0
-    assert len(X) == len(y)
-    assert "lag_10_close" not in feature_names
-    assert "lag_10_return" not in feature_names
-=======
 def test_build_feature_dataset_returns_indices_and_closes(sample_prices):
     dataset = build_feature_dataset(
         sample_prices,
@@ -169,7 +156,19 @@
     assert "volume_zscore_5" not in feature_names
     assert len(X) > 0
     assert len(X) == len(y)
->>>>>>> f4113fb7
+
+
+def test_build_feature_matrix_skips_too_long_lags(sample_prices):
+    short_prices = sample_prices[:8]
+
+    X, y, feature_names = build_feature_matrix(
+        short_prices, forecast_horizon=1, lags=(1, 2, 10)
+    )
+
+    assert len(X) > 0
+    assert len(X) == len(y)
+    assert "lag_10_close" not in feature_names
+    assert "lag_10_return" not in feature_names
 
 
 @pytest.fixture
