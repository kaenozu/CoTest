--- conflicted
+++ resolved
@@ -43,31 +43,6 @@
     assert len(X[0]) == len(feature_names)
 
 
-<<<<<<< HEAD
-def test_build_feature_matrix_skips_volume_zscore_when_insufficient_data():
-    prices = [
-        {
-            "Date": date(2023, 1, day),
-            "Open": 10.0 + day,
-            "High": 11.0 + day,
-            "Low": 9.0 + day,
-            "Close": 10.5 + day,
-            "Volume": 1000.0 + day * 10,
-        }
-        for day in range(1, 5)
-    ]
-
-    X, y, feature_names = build_feature_matrix(
-        prices,
-        forecast_horizon=1,
-        lags=(1,),
-        rolling_windows=(3,),
-    )
-
-    assert "volume_zscore_5" not in feature_names
-    assert len(X) > 0
-    assert len(X) == len(y)
-=======
 def test_build_feature_dataset_returns_indices_and_closes(sample_prices):
     dataset = build_feature_dataset(
         sample_prices,
@@ -156,7 +131,31 @@
     assert data[0]["Date"] == date(2023, 1, 1)
     assert data[0]["Close"] == 10.5
     assert data[1]["Volume"] == 1100
->>>>>>> c71ddd03
+
+
+def test_build_feature_matrix_skips_volume_zscore_when_insufficient_data():
+    prices = [
+        {
+            "Date": date(2023, 1, day),
+            "Open": 10.0 + day,
+            "High": 11.0 + day,
+            "Low": 9.0 + day,
+            "Close": 10.5 + day,
+            "Volume": 1000.0 + day * 10,
+        }
+        for day in range(1, 5)
+    ]
+
+    X, y, feature_names = build_feature_matrix(
+        prices,
+        forecast_horizon=1,
+        lags=(1,),
+        rolling_windows=(3,),
+    )
+
+    assert "volume_zscore_5" not in feature_names
+    assert len(X) > 0
+    assert len(X) == len(y)
 
 
 @pytest.fixture
