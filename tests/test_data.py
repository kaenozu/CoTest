from datetime import date

import pytest

<<<<<<< HEAD
from types import SimpleNamespace

from stock_predictor.data import (
    build_feature_matrix,
    fetch_price_data_from_yfinance,
    load_price_data,
)
import stock_predictor.data as data_module
=======
from stock_predictor.data import (
    build_feature_dataset,
    build_feature_matrix,
    load_price_data,
)
>>>>>>> 1619e859


def test_load_price_data_sort_and_columns(tmp_path):
    csv_path = tmp_path / "prices.csv"
    csv_path.write_text(
        "Date,Open,High,Low,Close,Volume\n"
        "2023-01-02,10,11,9,10.5,1000\n"
        "2023-01-01,9,10,8,9.5,1500\n"
    )

    loaded = load_price_data(csv_path)

    assert list(loaded[0].keys()) == [
        "Date",
        "Open",
        "High",
        "Low",
        "Close",
        "Volume",
    ]
    assert loaded[0]["Date"] == date(2023, 1, 1)


def test_build_feature_matrix_creates_lag_and_returns_targets(sample_prices):
    X, y, feature_names = build_feature_matrix(sample_prices, forecast_horizon=1, lags=(1, 2))

    assert "lag_1_close" in feature_names
    assert "lag_2_close" in feature_names
    assert len(X) == len(y)
    assert len(X[0]) == len(feature_names)


<<<<<<< HEAD
def test_fetch_price_data_from_yfinance(monkeypatch):
    class DummyFrame:
        def __init__(self, rows):
            self._rows = rows

        @property
        def empty(self):
            return len(self._rows) == 0

        def dropna(self):
            filtered = [
                (idx, values)
                for idx, values in self._rows
                if all(value is not None for value in values.values())
            ]
            return DummyFrame(filtered)

        def iterrows(self):
            yield from self._rows

    rows = [
        (
            date(2023, 1, 1),
            {
                "Open": 10.0,
                "High": 11.0,
                "Low": 9.0,
                "Close": 10.5,
                "Adj Close": 10.4,
                "Volume": 1000,
            },
        ),
        (
            date(2023, 1, 2),
            {
                "Open": 11.0,
                "High": 12.0,
                "Low": 10.0,
                "Close": 11.5,
                "Adj Close": 11.4,
                "Volume": 1100,
            },
        ),
        (
            date(2023, 1, 3),
            {
                "Open": 12.0,
                "High": 13.0,
                "Low": 11.0,
                "Close": None,
                "Adj Close": 12.4,
                "Volume": 1200,
            },
        ),
    ]

    frame = DummyFrame(rows)

    def fake_download(*args, **kwargs):
        assert kwargs["period"] == "30d"
        assert kwargs["interval"] == "1d"
        return frame

    monkeypatch.setattr(
        data_module,
        "yfinance",
        SimpleNamespace(download=fake_download),
    )

    data = fetch_price_data_from_yfinance("AAPL", period="30d", interval="1d")

    assert len(data) == 2
    assert data[0]["Date"] == date(2023, 1, 1)
    assert data[0]["Close"] == 10.5
    assert data[1]["Volume"] == 1100
=======
def test_build_feature_dataset_returns_indices_and_closes(sample_prices):
    dataset = build_feature_dataset(
        sample_prices,
        forecast_horizon=1,
        lags=(1,),
        rolling_windows=(3, 5),
    )

    assert dataset.sample_indices == [4]
    assert dataset.closes == [14.5]
    assert len(dataset.features) == len(dataset.targets) == 1
>>>>>>> 1619e859


@pytest.fixture
def sample_prices():
    return [
        {
            "Date": date(2023, 1, 1),
            "Open": 10.0,
            "High": 11.0,
            "Low": 9.0,
            "Close": 10.5,
            "Volume": 1000.0,
        },
        {
            "Date": date(2023, 1, 2),
            "Open": 11.0,
            "High": 12.0,
            "Low": 10.0,
            "Close": 11.5,
            "Volume": 1100.0,
        },
        {
            "Date": date(2023, 1, 3),
            "Open": 12.0,
            "High": 13.0,
            "Low": 11.0,
            "Close": 12.5,
            "Volume": 1200.0,
        },
        {
            "Date": date(2023, 1, 4),
            "Open": 13.0,
            "High": 14.0,
            "Low": 12.0,
            "Close": 13.5,
            "Volume": 1300.0,
        },
        {
            "Date": date(2023, 1, 5),
            "Open": 14.0,
            "High": 15.0,
            "Low": 13.0,
            "Close": 14.5,
            "Volume": 1400.0,
        },
        {
            "Date": date(2023, 1, 6),
            "Open": 15.0,
            "High": 16.0,
            "Low": 14.0,
            "Close": 15.5,
            "Volume": 1500.0,
        },
    ]<|MERGE_RESOLUTION|>--- conflicted
+++ resolved
@@ -2,22 +2,15 @@
 
 import pytest
 
-<<<<<<< HEAD
 from types import SimpleNamespace
 
 from stock_predictor.data import (
+    build_feature_dataset,
     build_feature_matrix,
     fetch_price_data_from_yfinance,
     load_price_data,
 )
 import stock_predictor.data as data_module
-=======
-from stock_predictor.data import (
-    build_feature_dataset,
-    build_feature_matrix,
-    load_price_data,
-)
->>>>>>> 1619e859
 
 
 def test_load_price_data_sort_and_columns(tmp_path):
@@ -50,7 +43,19 @@
     assert len(X[0]) == len(feature_names)
 
 
-<<<<<<< HEAD
+def test_build_feature_dataset_returns_indices_and_closes(sample_prices):
+    dataset = build_feature_dataset(
+        sample_prices,
+        forecast_horizon=1,
+        lags=(1,),
+        rolling_windows=(3, 5),
+    )
+
+    assert dataset.sample_indices == [4]
+    assert dataset.closes == [14.5]
+    assert len(dataset.features) == len(dataset.targets) == 1
+
+
 def test_fetch_price_data_from_yfinance(monkeypatch):
     class DummyFrame:
         def __init__(self, rows):
@@ -126,19 +131,6 @@
     assert data[0]["Date"] == date(2023, 1, 1)
     assert data[0]["Close"] == 10.5
     assert data[1]["Volume"] == 1100
-=======
-def test_build_feature_dataset_returns_indices_and_closes(sample_prices):
-    dataset = build_feature_dataset(
-        sample_prices,
-        forecast_horizon=1,
-        lags=(1,),
-        rolling_windows=(3, 5),
-    )
-
-    assert dataset.sample_indices == [4]
-    assert dataset.closes == [14.5]
-    assert len(dataset.features) == len(dataset.targets) == 1
->>>>>>> 1619e859
 
 
 @pytest.fixture
